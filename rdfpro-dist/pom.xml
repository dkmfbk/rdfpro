<?xml version="1.0"?>
<project
        xmlns="http://maven.apache.org/POM/4.0.0"
        xmlns:xsi="http://www.w3.org/2001/XMLSchema-instance"
        xsi:schemaLocation="http://maven.apache.org/POM/4.0.0 http://maven.apache.org/xsd/maven-4.0.0.xsd">

    <modelVersion>4.0.0</modelVersion>

    <parent>
        <groupId>eu.fbk.rdfpro</groupId>
        <artifactId>rdfpro</artifactId>
        <version>0.3</version>
        <relativePath>../pom.xml</relativePath>
    </parent>

    <groupId>eu.fbk.rdfpro</groupId>
<<<<<<< HEAD
    <artifactId>rdfpro</artifactId>
    <version>0.4-SNAPSHOT</version>
    <relativePath>../pom.xml</relativePath>
  </parent>
=======
    <artifactId>rdfpro-dist</artifactId>
    <packaging>jar</packaging>

    <name>rdfpro-dist</name>
    <description>
        Distribution module providing source and binary assemblies.
        Includes also RDFpro command line tool main class.
    </description>
    <url>http://rdfpro.fbk.eu/</url>
>>>>>>> 985e9633

    <distributionManagement>
        <site>
            <id>siterdfpro</id>
            <url>${site-path}/rdfpro-dist/</url>
        </site>
    </distributionManagement>

    <dependencies>
        <dependency>
            <groupId>eu.fbk.rdfpro</groupId>
            <artifactId>rdfpro-core</artifactId>
        </dependency>
        <dependency>
            <groupId>org.openrdf.sesame</groupId>
            <artifactId>sesame-model</artifactId>
        </dependency>
        <dependency>
            <groupId>org.openrdf.sesame</groupId>
            <artifactId>sesame-rio-api</artifactId>
        </dependency>
        <dependency>
            <groupId>org.slf4j</groupId>
            <artifactId>slf4j-api</artifactId>
        </dependency>
        <dependency>
            <groupId>org.slf4j</groupId>
            <artifactId>jcl-over-slf4j</artifactId>
            <scope>runtime</scope>
        </dependency>
        <dependency>
            <groupId>ch.qos.logback</groupId>
            <artifactId>logback-classic</artifactId>
        </dependency>
        <dependency>
            <groupId>ch.qos.logback</groupId>
            <artifactId>logback-core</artifactId>
        </dependency>

        <dependency>
            <groupId>com.google.code.findbugs</groupId>
            <artifactId>jsr305</artifactId>
            <scope>provided</scope>
        </dependency>

        <dependency>
            <groupId>eu.fbk.rdfpro</groupId>
            <artifactId>rdfpro-groovy</artifactId>
            <scope>runtime</scope>
        </dependency>
        <dependency>
            <groupId>eu.fbk.rdfpro</groupId>
            <artifactId>rdfpro-jsonld</artifactId>
            <scope>runtime</scope>
        </dependency>
        <dependency>
            <groupId>eu.fbk.rdfpro</groupId>
            <artifactId>rdfpro-tql</artifactId>
            <scope>runtime</scope>
        </dependency>
        <dependency>
            <groupId>org.openrdf.sesame</groupId>
            <artifactId>sesame-rio-binary</artifactId>
            <scope>runtime</scope>
        </dependency>
        <dependency>
            <groupId>org.openrdf.sesame</groupId>
            <artifactId>sesame-rio-n3</artifactId>
            <scope>runtime</scope>
        </dependency>
        <dependency>
            <groupId>org.openrdf.sesame</groupId>
            <artifactId>sesame-rio-nquads</artifactId>
            <scope>runtime</scope>
        </dependency>
        <dependency>
            <groupId>org.openrdf.sesame</groupId>
            <artifactId>sesame-rio-ntriples</artifactId>
            <scope>runtime</scope>
        </dependency>
        <dependency>
            <groupId>org.openrdf.sesame</groupId>
            <artifactId>sesame-rio-rdfjson</artifactId>
            <scope>runtime</scope>
        </dependency>
        <dependency>
            <groupId>org.openrdf.sesame</groupId>
            <artifactId>sesame-rio-rdfxml</artifactId>
            <scope>runtime</scope>
        </dependency>
        <dependency>
            <groupId>org.openrdf.sesame</groupId>
            <artifactId>sesame-rio-trig</artifactId>
            <scope>runtime</scope>
        </dependency>
        <dependency>
            <groupId>org.openrdf.sesame</groupId>
            <artifactId>sesame-rio-trix</artifactId>
            <scope>runtime</scope>
        </dependency>
        <dependency>
            <groupId>org.openrdf.sesame</groupId>
            <artifactId>sesame-rio-turtle</artifactId>
            <scope>runtime</scope>
        </dependency>
    </dependencies>

    <build>
        <plugins>
            <plugin>
                <groupId>org.apache.maven.plugins</groupId>
                <artifactId>maven-assembly-plugin</artifactId>
                <executions>
                    <execution>
                        <id>attach-assemblies</id>
                        <phase>package</phase>
                        <goals>
                            <goal>single</goal>
                        </goals>
                    </execution>
                </executions>
                <configuration>
                    <descriptors>
                        <descriptor>src/main/assembly/src.xml</descriptor>
                        <descriptor>src/main/assembly/bin.xml</descriptor>
                    </descriptors>
                </configuration>
            </plugin>

            <!-- Create an empty javadoc (bad) -->
            <plugin>
                <groupId>org.apache.maven.plugins</groupId>
                <artifactId>maven-jar-plugin</artifactId>
                <version>2.5</version>
                <executions>
                    <execution>
                        <id>empty-javadoc-jar</id>
                        <phase>package</phase>
                        <goals>
                            <goal>jar</goal>
                        </goals>
                        <configuration>
                            <classifier>javadoc</classifier>
                            <classesDirectory>${basedir}/javadoc</classesDirectory>
                        </configuration>
                    </execution>
                </executions>
            </plugin>

        </plugins>
    </build>

    <properties>
        <parent-path>..</parent-path>
        <javadoc-skip>true</javadoc-skip>
    </properties>

</project><|MERGE_RESOLUTION|>--- conflicted
+++ resolved
@@ -9,17 +9,11 @@
     <parent>
         <groupId>eu.fbk.rdfpro</groupId>
         <artifactId>rdfpro</artifactId>
-        <version>0.3</version>
+        <version>0.4-SNAPSHOT</version>
         <relativePath>../pom.xml</relativePath>
     </parent>
 
     <groupId>eu.fbk.rdfpro</groupId>
-<<<<<<< HEAD
-    <artifactId>rdfpro</artifactId>
-    <version>0.4-SNAPSHOT</version>
-    <relativePath>../pom.xml</relativePath>
-  </parent>
-=======
     <artifactId>rdfpro-dist</artifactId>
     <packaging>jar</packaging>
 
@@ -29,7 +23,6 @@
         Includes also RDFpro command line tool main class.
     </description>
     <url>http://rdfpro.fbk.eu/</url>
->>>>>>> 985e9633
 
     <distributionManagement>
         <site>
